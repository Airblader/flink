--- conflicted
+++ resolved
@@ -40,8 +40,6 @@
 			new ArrayNode(IntNode.valueOf(0), IntNode.valueOf(1), IntNode.valueOf(2)), null, null);
 
 		this.node = new LazyTailArrayNode(record, schema);
-
-<<<<<<< HEAD
 	}
 
 	@Override
@@ -50,8 +48,7 @@
 
 	@Override
 	protected IJsonNode lowerNode() {
-		TailArraySchema schema = new TailArraySchema();
-		schema.setTailSize(5);
+		TailArraySchema schema = new TailArraySchema(5);
 		PactRecord record = schema.jsonToRecord(
 			new ArrayNode(IntNode.valueOf(0), IntNode.valueOf(1), IntNode.valueOf(2)), null, null);
 
@@ -60,8 +57,7 @@
 
 	@Override
 	protected IJsonNode higherNode() {
-		TailArraySchema schema = new TailArraySchema();
-		schema.setTailSize(5);
+		TailArraySchema schema = new TailArraySchema(5);
 		PactRecord record = schema.jsonToRecord(
 			new ArrayNode(IntNode.valueOf(0), IntNode.valueOf(1), IntNode.valueOf(3)), null, null);
 
@@ -72,8 +68,6 @@
 	@Test(expected = UnsupportedOperationException.class)
 	public void shouldNormalizeKeys() {
 		super.shouldNormalizeKeys();
-=======
->>>>>>> a5270b45
 	}
 
 }