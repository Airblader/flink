/***********************************************************************************************************************
 *
 * Copyright (C) 2010 by the Stratosphere project (http://stratosphere.eu)
 *
 * Licensed under the Apache License, Version 2.0 (the "License"); you may not use this file except in compliance with
 * the License. You may obtain a copy of the License at
 *
 *     http://www.apache.org/licenses/LICENSE-2.0
 *
 * Unless required by applicable law or agreed to in writing, software distributed under the License is distributed on
 * an "AS IS" BASIS, WITHOUT WARRANTIES OR CONDITIONS OF ANY KIND, either express or implied. See the License for the
 * specific language governing permissions and limitations under the License.
 *
 **********************************************************************************************************************/
package eu.stratosphere.sopremo.serialization;

import it.unimi.dsi.fastutil.ints.IntSet;
import it.unimi.dsi.fastutil.ints.IntSets;
import eu.stratosphere.pact.common.type.PactRecord;
import eu.stratosphere.sopremo.EvaluationContext;
import eu.stratosphere.sopremo.expressions.EvaluationExpression;
import eu.stratosphere.sopremo.pact.JsonNodeWrapper;
import eu.stratosphere.sopremo.type.IJsonNode;

/**
 * {@link Schema} that specifies a record with only a single node.
 * 
 * @author Arvid Heise
 */
public class DirectSchema extends AbstractSchema {
	/**
	 * 
	 */
	private static final long serialVersionUID = 8707636845935512247L;

	public DirectSchema() {
		super(1, IntSets.EMPTY_SET);
	}

	/*
	 * (non-Javadoc)
	 * @see
	 * eu.stratosphere.sopremo.serialization.Schema#indicesOf(eu.stratosphere.sopremo.expressions.EvaluationExpression)
	 */
	@Override
	public IntSet indicesOf(final EvaluationExpression expression) {
		return IntSets.EMPTY_SET;
	}

	/*
	 * (non-Javadoc)
	 * @see eu.stratosphere.sopremo.serialization.Schema#jsonToRecord(eu.stratosphere.sopremo.type.IJsonNode,
	 * eu.stratosphere.pact.common.type.PactRecord)
	 */
	@Override
	public PactRecord jsonToRecord(final IJsonNode value, PactRecord target, final EvaluationContext context) {
		if (target == null || target.getNumFields() != 1)
			target = new PactRecord(new JsonNodeWrapper());
<<<<<<< HEAD
		}
=======
>>>>>>> a5270b45

		final JsonNodeWrapper wrapper = target.getField(0, JsonNodeWrapper.class);
		wrapper.setValue(value);
		target.setField(0, wrapper);
		return target;
	}

	/*
	 * (non-Javadoc)
	 * @see eu.stratosphere.sopremo.serialization.Schema#recordToJson(eu.stratosphere.pact.common.type.PactRecord,
	 * eu.stratosphere.sopremo.type.IJsonNode)
	 */
	@Override
	public IJsonNode recordToJson(final PactRecord record, final IJsonNode target) {
		return record.getField(0, JsonNodeWrapper.class).getValue();
	}
}<|MERGE_RESOLUTION|>--- conflicted
+++ resolved
@@ -56,10 +56,6 @@
 	public PactRecord jsonToRecord(final IJsonNode value, PactRecord target, final EvaluationContext context) {
 		if (target == null || target.getNumFields() != 1)
 			target = new PactRecord(new JsonNodeWrapper());
-<<<<<<< HEAD
-		}
-=======
->>>>>>> a5270b45
 
 		final JsonNodeWrapper wrapper = target.getField(0, JsonNodeWrapper.class);
 		wrapper.setValue(value);
